import os
import sys
from lbry import __name__, __version__
from setuptools import setup, find_packages

BASE = os.path.dirname(__file__)
with open(os.path.join(BASE, 'README.md'), encoding='utf-8') as fh:
    long_description = fh.read()

PLYVEL = []
if sys.platform.startswith('linux'):
    PLYVEL.append('plyvel==1.3.0')

setup(
    name=__name__,
    version=__version__,
    author="LBRY Inc.",
    author_email="hello@lbry.com",
    url="https://lbry.com",
    description="A decentralized media library and marketplace",
    long_description=long_description,
    long_description_content_type="text/markdown",
    keywords="lbry protocol media",
    license='MIT',
    python_requires='>=3.7',
    packages=find_packages(exclude=('tests',)),
    zip_safe=False,
    entry_points={
        'console_scripts': [
            'lbrynet=lbry.extras.cli:main',
            'lbry-hub=lbry.wallet.server.cli:main',
            'orchstr8=lbry.wallet.orchstr8.cli:main',
            'lbry-hub-elastic-sync=lbry.wallet.server.db.elasticsearch.sync:run_elastic_sync'
        ],
    },
    install_requires=[
        'aiohttp==3.7.4.post0',
        'aioupnp==0.0.18',
        'appdirs==1.4.3',
        'certifi>=2018.11.29',
        'colorama==0.3.7',
        'distro==1.4.0',
        'base58==1.0.0',
        'cffi==1.13.2',
<<<<<<< HEAD
        'cryptography==2.5',
        'protobuf==3.17.2',
=======
        'cryptography==3.4.7',
        'protobuf==3.6.1',
>>>>>>> 5f4d2508
        'msgpack==0.6.1',
        'prometheus_client==0.7.1',
        'ecdsa==0.13.3',
        'pyyaml==5.3.1',
        'docopt==0.6.2',
        'hachoir',
        'multidict==4.6.1',
        'coincurve==15.0.0',
        'pbkdf2==1.3',
        'attrs==18.2.0',
        'pylru==1.1.0',
        'elasticsearch==7.10.1',
        'grpcio==1.38.0'
    ] + PLYVEL,
    extras_require={
        'torrent': ['lbry-libtorrent'],
        'lint': ['pylint==2.10.0'],
        'test': ['coverage'],
    },
    classifiers=[
        'Framework :: AsyncIO',
        'Intended Audience :: Developers',
        'Intended Audience :: System Administrators',
        'License :: OSI Approved :: MIT License',
        'Programming Language :: Python :: 3',
        'Operating System :: OS Independent',
        'Topic :: Internet',
        'Topic :: Software Development :: Testing',
        'Topic :: Software Development :: Libraries :: Python Modules',
        'Topic :: System :: Distributed Computing',
        'Topic :: Utilities',
    ],
)<|MERGE_RESOLUTION|>--- conflicted
+++ resolved
@@ -42,13 +42,8 @@
         'distro==1.4.0',
         'base58==1.0.0',
         'cffi==1.13.2',
-<<<<<<< HEAD
-        'cryptography==2.5',
+        'cryptography==3.4.7',
         'protobuf==3.17.2',
-=======
-        'cryptography==3.4.7',
-        'protobuf==3.6.1',
->>>>>>> 5f4d2508
         'msgpack==0.6.1',
         'prometheus_client==0.7.1',
         'ecdsa==0.13.3',
